""" 
Created on Aug 15, 2013

@author: shengb
@updated: dejan.dezman@cosylab.com Mar 15th, 2014

"""

import logging
import MySQLdb

from utils import (_checkParameter, _checkWildcardAndAppend, _generateUpdateQuery)

from _mysql_exceptions import MySQLError

try:
    from django.utils import simplejson as json
except ImportError:
    import json

__all__ = []
__version__ = [1, 0, 0]

class epsai(object):
    '''
    Data API for active interlock system.
    '''
    def __init__(self, conn, transaction=None):
        '''initialize active interlock class.
        
        :param conn: MySQL connection object
        :type conn: object

        :param transaction: Django MySQL transaction object. If this is set, it uses Django's transaction manager to manage each transaction.
        :type transaction: object
        
        :returns:  epsai -- class object
        
        '''
        self.logger = logging.getLogger('interlock')
        hdlr = logging.FileHandler('/var/tmp/active_interlock.log')
        formatter = logging.Formatter('%(asctime)s %(levelname)s %(message)s')
        hdlr.setFormatter(formatter)
        self.logger.addHandler(hdlr) 
        self.logger.setLevel(logging.DEBUG)

        self.conn = conn
        
        self.returnDateFormat = "%Y-%m-%d %H:%M:%S"
        
        # use django transaction manager
        self.transaction = transaction
        
        # Define all the properties for id table
        self.id_props = [['cell', '', ''], ['type', '', ''], ['set', '', ''], ['str_sect', '', ''], ['defined_by', '', ''], ['s1_name', '', ''], ['s1_pos', 'm', ''], ['s1_pos_from', 'm', ''], ['s2_name', '', ''], ['s2_pos', 'm', ''], ['s2_pos_from', 'm', ''], ['s3_pos', 'm', ''], ['s3_pos_from', 'm', ''], ['max_offset', 'mm', 'approvable'], ['max_angle', 'mrad', 'approvable'], ['extra_offset', '', 'approvable'], ['x_offset_s1', 'mm', 'approvable'], ['x_offset_s2', 'mm', 'approvable'], ['x_offset_s3', 'mm', 'approvable'], ['x_angle', 'mrad', 'approvable'], ['y_offset_s1', 'mm', 'approvable'], ['y_offset_s2', 'mm', 'approvable'], ['y_offset_s3', 'mm', 'approvable'], ['y_angle', 'mrad', 'approvable'], ['safe_current', 'mA', 'approvable']]
        self.id_props_dict = {
            'cell': ['cell', '', ''],
            'type': ['type', '', ''],
            'set': ['set', '', ''],
            'str_sect': ['str_sect', '', ''],
            'defined_by': ['defined_by', '', ''],
            's1_name': ['s1_name', '', ''],
            's1_pos': ['s1_pos', 'm', ''],
            's1_pos_from': ['s1_pos_from', 'm', ''],
            's2_name': ['s2_name', '', ''],
            's2_pos': ['s2_pos', 'm', ''],
            's2_pos_from': ['s2_pos_from', 'm', ''],
            's3_pos': ['s3_pos', 'm', ''],
            's3_pos_from': ['s3_pos_from', 'm', ''],
            'max_offset': ['max_offset', 'mm', 'approvable'],
            'max_angle': ['max_angle', 'mrad', 'approvable'],
            'extra_offset': ['extra_offset', '', 'approvable'],
            'x_offset_s1': ['x_offset_s1', 'mm', 'approvable'],
            'x_offset_s2': ['x_offset_s2', 'mm', 'approvable'],
            'x_offset_s3': ['x_offset_s3', 'mm', 'approvable'],
            'x_angle': ['x_angle', 'mrad', 'approvable'],
            'y_offset_s1': ['y_offset_s1', 'mm', 'approvable'],
            'y_offset_s2': ['y_offset_s2', 'mm', 'approvable'],
            'y_offset_s3': ['y_offset_s3', 'mm', 'approvable'],
            'y_angle': ['y_angle', 'mrad', 'approvable'],
            'safe_current': ['safe_current', 'mA', 'approvable']
        }
        
        # Define all the properties for the bm table
        self.bm_props = [['bm_cell', '', ''], ['bm_type', '', ''], ['bm_s', 'm', ''], ['bm_aiolh', 'mm', 'approvable'], ['bm_aiolv', 'mm', 'approvable'], ['bm_safe_current', 'mA', 'approvable']]
        self.bm_props_dict = {
            'bm_cell': ['bm_cell', '', ''],
            'bm_type': ['bm_type', '', ''],
            'bm_s': ['bm_s', 'm', ''],
            'bm_aiolh': ['bm_aiolh', 'mm', 'approvable'],
            'bm_aiolv': ['bm_aiolv', 'mm', 'approvable'],
            'bm_safe_current': ['bm_safe_current', 'mA', 'approvable']
        }
        
    def updateActiveInterlockStatus(self, ai_id, status, new_status, modified_by):
        '''
        Update status of a data set.
        
        Current statuses:
        
         - 0: editable
         - 1: approved
         - 2: active
         - 3: backup
         - 4: history
        
        :param ai_id: internal id of an active interlock data set
        :type ai_id: int
        
        :param status: current status code
        :type status: int
        
        :param new_status: new status code
        :type new_status: int
        
        :param modified_by: name who requests this update
        :type modified_by: str
        
        :param definition: are we updating bm or id?
        :type definition: str
            
        :Returns: boolean
            
            The return code: ::
                
                True -- when the status is changed.
                Exception -- when there was an error.
        
        :Raises: MySQLError, ValueError
        '''

        # Convert
        new_status = int(new_status)
        
        # Check that id or status is set
        if ai_id == None and status == None:
            raise ValueError("Id or status should be provided to update status!")
        
        # Get active interlock id from status
        if status != None and ai_id == None:
            ai = self.retrieveActiveInterlockHeader(status)
            aiKeys = ai.keys()
            
            # If there is no dataset with this status, return True
            if len(aiKeys) == 0:
                return True
            
            aiObj = ai[aiKeys[0]]
            ai_id = aiObj['id']
        
        # Move statuses
        if new_status >= 2 and new_status < 4:
            self.updateActiveInterlockStatus(None, new_status, new_status + 1, modified_by)
        
        # Delete dataset that currently has this status
        if new_status == 0 or new_status == 1:
            self.deleteActiveInterlock(new_status)
        
        # Check if all properties are approved
        if new_status == 1:
            devices = self.retrieveDevice(None, 0, "*", "*")
            
            # Go through all the devices
            for deviceId in devices.keys():
                propertyStatuses = devices[deviceId]['prop_statuses']
                countUnapproved = propertyStatuses.values().count(2)
                
                if countUnapproved > 0:
                    raise ValueError("Dataset cannot be approved if there are unapproved device properties!")
        
        # Define query dict
        queryDict = {}
        whereDict = {}
        
        # Set status
        queryDict['status'] = new_status
        queryDict['modified_date'] = "now"
        queryDict['modified_by'] = modified_by
        
        # Set where
        whereDict['active_interlock_id'] = ai_id
        
        # Generate SQL
        sqlVals = _generateUpdateQuery('active_interlock', queryDict, None, None, whereDict)
        
        try:
            cur = self.conn.cursor()
            cur.execute(sqlVals[0], sqlVals[1])

            # Create transaction
            if self.transaction == None:
                self.conn.commit()
                
            return True
            
        except MySQLdb.Error as e:
            
            # Rollback changes
            if self.transaction == None:
                self.conn.rollback()
            
            self.logger.info('Error when updating active interlock status:\n%s (%d)' % (e.args[1], e.args[0]))
            raise MySQLError('Error when updating active interlock status:\n%s (%d)' % (e.args[1], e.args[0]))

    def saveDeviceProperties(self):
        '''
        When creating new active interlock for the first time, create all needed property types
        '''
        
        # Get current properties
        propTypes = self.retrieveActiveInterlockPropType('*')
        
        # If table is empty, add properties in it
        if len(propTypes) == 0:
            
            # Save all id properties into the database
            for prop in self.id_props:
                self.saveActiveInterlockPropType(prop[0], prop[1], prop[2])
            
            # Save all bm properties into the database
            for prop in self.bm_props:
                self.saveActiveInterlockPropType(prop[0], prop[1], prop[2])
        
    def retrieveActiveInterlockProp(self, aid_id, prop_type_name):
        '''
        Retrieve properties of the active interlock device
        
        :param aid_id: active interlock device id
        :type aid_id: int
        
        :param prop_type_name: active interlock property  type name
        :type prop_type_name: str
        
        :returns:
            Returned dictionary::
            
                {'id':
                    'id':            , #int, property id
                    'aid_id':        , #int, active interlock device id
                    'value':         , #str, property value
                    'status':        , #int, property status
                    'date':          , #str, date property was set
                    'name':          , #str, name of the property type
                    'description':   , #str, description of the property type
                    'unit':          , #str, property unit
                }
        '''
        
        # Check active interlock device id
        _checkParameter('active interlock device id', aid_id, 'prim')
        
        # Check property type name
        _checkParameter('prop type name', prop_type_name)
        
        # Generate SQL statement
        sql = '''
        SELECT
            aip.active_interlock_prop_id,
            aip.value,
            aip.status,
            aip.date,
            aipt.name,
            aipt.description,
            aipt.unit
        FROM active_interlock_prop aip
        LEFT JOIN active_interlock_prop_type aipt ON(aip.active_interlock_prop_type_id = aipt.active_interlock_prop_type_id)
        WHERE
        '''
        
        vals = []
        
        # Append active interlock id
        sql += " aip.active_interlock_device_id = %s "
        vals.append(aid_id)
        
        # Append property type name
        sqlVals = _checkWildcardAndAppend('aipt.name', prop_type_name, sql, vals, 'AND')
        
        try:
            # Execute sql
            cur = self.conn.cursor()
            cur.execute(sqlVals[0], sqlVals[1])

            # Get any one since it should be unique
            res = cur.fetchall()
            resdict = {}

            # Generate return dictionary
            for r in res:
                resdict[r[0]] = {
                    'id': r[0],
                    'aid_id': aid_id,
                    'value': r[1],
                    'status': r[2],
                    'date': r[3].strftime(self.returnDateFormat),
                    'name': r[4],
                    'description': [5],
                    'unit': r[6]
                }

            return resdict

        except MySQLdb.Error as e:
            self.logger.info('Error when fetching active interlock property:\n%s (%d)' %(e.args[1], e.args[0]))
            raise MySQLError('Error when fetching active interlock property:\n%s (%d)' %(e.args[1], e.args[0]))
        
    def saveActiveInterlockProp(self, aid_id, prop_type_name, value):
        '''
        Save active interlock property into database. Property type must exist before saving property value.
        
        :param aid_id: Id of the saved active interlock
        :type aid_id: int
        
        :param prop_type_name: Name of the property type
        :type prop_type_name: string
        
        :param value: Value of the property
        :type value: string
        
        :returns:
            Python dictionary::
            
                {'id': id of the new property}
        
        :raises:
            ValueError, MySQLError
        '''
        
        # Check active interlock device id
        _checkParameter('active interlock device id', aid_id, 'prim')
        
        # Retrieve property type name
        existingPropType = self.retrieveActiveInterlockPropType(prop_type_name)
        
        # Check if property type exists in the database
        if len(existingPropType) == 0:
            
            if prop_type_name in self.id_props_dict:
                prop_type = self.id_props_dict[prop_type_name]
            
            else:
                prop_type = self.bm_props_dict[prop_type_name]
            
            self.saveActiveInterlockPropType(prop_type_name, prop_type[1], prop_type[2])
            existingPropType = self.retrieveActiveInterlockPropType(prop_type_name)
        
        propTypeKeys = existingPropType.keys()
        propTypeObject = existingPropType[propTypeKeys[0]]
        
        # Set status
        status = 0
        
        if propTypeObject['description'] == 'approvable':
            status = 2
        
        sql = '''
        INSERT INTO active_interlock_prop (active_interlock_device_id, active_interlock_prop_type_id, value, status, date)
        VALUES
        (%s, %s, %s, %s, NOW())
        '''

        try:
            # Execute sql
            cur = self.conn.cursor()
            cur.execute(sql, (aid_id, propTypeObject['id'], value, status))

            # Get last row id
            propid = cur.lastrowid

            # Create transaction
            if self.transaction == None:
                self.conn.commit()

            return {'id': propid}

        except MySQLdb.Error as e:

            # Rollback changes
            if self.transaction == None:
                self.conn.rollback()

            self.logger.info('Error when saving active interlock property:\n%s (%d)' %(e.args[1], e.args[0]))
            raise MySQLError('Error when saving active interlock property:\n%s (%d)' %(e.args[1], e.args[0]))

    def updateActiveInterlockProp(self, aid_id, prop_type_name, value):
        '''
        Update active interlock property in the database. Property type must exist before saving property value.
        
        :param ai_id: active interlock id
        :type ai_id: int
        
        :param prop_type_name: name of the property type
        :type prop_type_name: str
        
        :param value: value of the property
        :type value: str
        
        :returns: boolean or Exception.
            True if everything is ok
        
        :raises:
            MySQLError, ValueError
        '''
        
        # Define query dict
        queryDict = {}
        whereDict = {}
        
        # Check property type
        proptype = self.retrieveActiveInterlockPropType(prop_type_name)
        
        if len(proptype) == 0:
            
            if prop_type_name in self.id_props_dict:
                prop_type = self.id_props_dict[prop_type_name]
            
            else:
                prop_type = self.bm_props_dict[prop_type_name]
            
            self.saveActiveInterlockPropType(prop_type_name, prop_type[1], prop_type[2])
            proptype = self.retrieveActiveInterlockPropType(prop_type_name)
        
        typeKeys = proptype.keys()
        typeObject = proptype[typeKeys[0]]
        whereDict['active_interlock_prop_type_id'] = typeObject['id']
        
        # Set status to unapproved if property is approvable
        if typeObject['description'] == 'approvable':
            queryDict['status'] = 2
        
        # Check active interlock device id
        _checkParameter('active interlock device id', aid_id, 'prim')
        whereDict['active_interlock_device_id'] = aid_id
        
        # Set value parameter
        queryDict['value'] = value
        
        # Generate SQL
        sqlVals = _generateUpdateQuery('active_interlock_prop', queryDict, None, None, whereDict)
        
        try:
            # Insert ai property data into database
            cur = self.conn.cursor()
            cur.execute(sqlVals[0], sqlVals[1])
            
            # Create transactions
            if self.transaction == None:
                self.conn.commit()
                
            return True
        
        except MySQLdb.Error as e:
            
            # Rollback changes
            if self.transaction == None:
                self.conn.rollback()

            self.logger.info('Error when updating active interlock property:\n%s (%d)' %(e.args[1], e.args[0]))
            raise MySQLError('Error when updating active interlock property:\n%s (%d)' %(e.args[1], e.args[0]))

    def approveCells(self, aid_id, prop_types):
        '''
        Approve cells passed in the props list. Status of the properties will be changed
        from unapproved (2) to approved (3)
        
        :param aid_id: active interlock device id
        :type aid_id: int
        
        :param props: list of property type names that should be updated
        :type props: list
        
        :returns:
            True if everything is ok or exception
        '''
        
        # Define query dict
        queryDict = {}
        whereDict = {}
        
        # Check active interlock device id
        _checkParameter('active interlock device id', aid_id, 'prim')
        whereDict['active_interlock_device_id'] = aid_id
        
        try:
            
            # Convert to json
            if isinstance(prop_types, (dict)) == False:
                prop_types = json.loads(prop_types)
            
            # Go through all of the properties
            for prop in prop_types:
                
                if prop == 'num_unapproved':
                    continue
                
                # Check property type
                proptype = self.retrieveActiveInterlockPropType(prop)
                
                if len(proptype) == 0:
                    raise ValueError("Property type (%s) doesn't exist in the database!" % prop)
                
                typeKeys = proptype.keys()
                typeObject = proptype[typeKeys[0]]
                whereDict['active_interlock_prop_type_id'] = typeObject['id']
                
                # Set status parameter
                queryDict['status'] = 3
                
                # Generate SQL
                sqlVals = _generateUpdateQuery('active_interlock_prop', queryDict, None, None, whereDict)
                
                cur = self.conn.cursor()
                cur.execute(sqlVals[0], sqlVals[1])
        
            # Create transaction
            if self.transaction == None:
                self.conn.commit()
                
            return True
        
        except MySQLdb.Error as e:
            
            # Rollback changes
            if self.transaction == None:
                self.conn.rollback()
            
            self.logger.info('Error when updating active interlock device property:\n%s (%d)' % (e.args[1], e.args[0]))
            raise MySQLError('Error when updating active interlock device property:\n%s (%d)' % (e.args[1], e.args[0]))

    def retrieveDevice(self, ai_id = None, ai_status = None, name = None, definition = None, aid_id = None):
        '''
        Retrieve devices of particular active interlock, name and definition. Name can also be a wildcard
        character to select all devices.
        
        :param ai_id: active interlock id
        :type ai_id: int
        
        :param ai_status: active interlock status
        :type ai_status: int
        
        :param name: device name
        :type name: str
        
        :param definition: type of the dataset (bm/id)
        :type definition: str
        
        :param aid_id: active interlock device id
        :type aid_id: int
        
        :returns:
            
            Retrieved Python dictionary::
            
                {'id':
                    {'id':              , #int, id of the device in the database
                     'ai_id':           , #int, id of the active interlock
                     'name':            , #str, name of the device
                     'definition':      , #str, definition of the device
                     'logic':           , #str, name of the logic
                     'shape':           , #str, shape of the logic
                     'prop1key':        , #str, first property
                     ...
                     'propNkey':        , #str, Nth property
                     'prop_statuses': {
                             'prop1key': , #int, status of the property,
                             ...
                             'propNkey': , #int, status of the property
                         },
                     'prop_units': {
                             'prop1key': , #string, property unit,
                             ...
                             'propNkey': , #string, property unit
                         }
                    }
                }
        
        :raises:
            ValueError, MySQLError
        '''
        
        # Check that status or id is set
        if ai_status == None and ai_id == None and aid_id == None:
            raise ValueError("Status or id must be provided to retrieve device from the database!")
        
        # Check active interlock id
        if ai_id != None:
            _checkParameter('active interlock id', ai_id, 'prim')
        
        # Check active interlock device id
        if aid_id != None:
            _checkParameter('active interlock device id', aid_id, 'prim')
        
        # Check status
        if ai_status != None:
            _checkParameter('active interlock status', ai_status, 'prim')
            
            if ai_id == None:
                ai = self.retrieveActiveInterlockHeader(ai_status)
                aiKeys = ai.keys()
                
                # Check the number of active interlocks
                if len(aiKeys) == 0:
                    return {}
                
                aiObject = ai[aiKeys[0]]
                ai_id = aiObject['id']
        
        # Check name
        _checkParameter('name', name)
        
        # Check definition
        _checkParameter('definition', definition)
        
        # Generate SQL statement
        vals = []
        sql = '''
        SELECT
            aid.active_interlock_device_id,
            aid.device_name,
            aid.definition,
            ail.name,
            ail.shape,
            aid.active_interlock_id
        FROM active_interlock_device aid
        LEFT JOIN active_interlock_logic ail ON(aid.active_interlock_logic_id = ail.active_interlock_logic_id)
        WHERE 1=1
        '''
        
        # Append active interlock id
        if ai_id != None:
            sql += " AND aid.active_interlock_id = %s "
            vals.append(ai_id)
        
        # Append active interlock device id
        if aid_id != None:
            sql += " AND aid.active_interlock_device_id = %s "
            vals.append(int(aid_id))
        
        # Append device name
        sqlVals = _checkWildcardAndAppend('aid.device_name', name, sql, vals, 'AND')
        
        # Append definition
        sqlVals = _checkWildcardAndAppend('aid.definition', definition, sqlVals[0], sqlVals[1], 'AND')
<<<<<<< HEAD
=======
        #print sqlVals
>>>>>>> 37183dec
        
        try:
            # Execute sql
            cur = self.conn.cursor()
            cur.execute(sqlVals[0], sqlVals[1])

            # Get any one since it should be unique
            res = cur.fetchall()
            resdict = {}

            # Generate return dictionary
            for r in res:
                resdict[r[0]] = {
                    'id': r[0],
                    'ai_id': r[4],
                    'name': r[1],
                    'definition': r[2],
                    'logic': r[3],
                    'shape': r[4],
                    'prop_statuses': {}
                }
                
                # Retrieve properties
                prop = self.retrieveActiveInterlockProp(r[0], '*')
                propKeys = prop.keys()
                
                numUnapproved = 0
                
                for key in propKeys:
                    resdict[r[0]][prop[key]['name']] = prop[key]['value']
                    propStatus = prop[key]['status']
                    
                    if propStatus == 2:
                        numUnapproved += 1
                    
                    resdict[r[0]]['prop_statuses'][prop[key]['name']] = propStatus
                    
                resdict[r[0]]['prop_statuses']['num_unapproved'] = numUnapproved

            return resdict

        except MySQLdb.Error as e:
            self.logger.info('Error when fetching active interlock device:\n%s (%d)' %(e.args[1], e.args[0]))
            raise MySQLError('Error when fetching active interlock device:\n%s (%d)' %(e.args[1], e.args[0]))

    def saveDevice(self, ai_status, name, definition, logic, props):
        '''
        Save new device into database
        
        :param ai_id: active interlock id
        :type ai_id: int
        
        :param ai_status: active interlock status
        :type ai_status: int
        
        :param name: active interlock device name
        :type name: str
        
        :param definition: definition of device. It can be bm (bending magnet) or id (insertion device)
        :type definition: str
        
        :param logic: name of the logic that has t be saved in the database
        :type logic: str
        
        :param props: device properties' values in a Python dictionary format
        :type props: dict
        
        :return:
            Python dictionary::
            
                 {'id': id of the saved device}
        
        :raises:
            ValueError, MySQLError
        '''
        
        ai_id = None
        
        # Check that status or id is set
        if ai_status == None and ai_id == None:
            raise ValueError("Status or id must be provided to retrieve device from the database!")
        
        # Check active interlock id
        if ai_id != None:
            _checkParameter('active interlock id', ai_id, 'prim')
        
        # Check status
        if ai_status != None:
            _checkParameter('active interlock status', ai_status, 'prim')
            
            if ai_id == None:
                ai = self.retrieveActiveInterlockHeader(ai_status)
                aiKeys = ai.keys()
                aiObject = ai[aiKeys[0]]
                ai_id = aiObject['id']
        
        # Check name
        _checkParameter('name', name)
        
        # Check definition
        _checkParameter('definition', definition)
        
        # Get logic
        logic = self.retrieveActiveInterlockLogic(logic)
        
        if len(logic) == 0:
            raise ValueError("Logic (%s) doesn't exist in the database!" % logic)

        logicKeys = logic.keys()
        logicObject = logic[logicKeys[0]]
        
        # Generate SQL statement
        sql = '''
        INSERT INTO active_interlock_device (active_interlock_id, active_interlock_logic_id, device_name, definition)
        VALUES (%s, %s, %s, %s)
        '''

        try:
            # Execute sql
            cur = self.conn.cursor()
            cur.execute(sql, (ai_id, logicObject['id'], name, definition))

            # Get last row id
            deviceid = cur.lastrowid

            # Convert to json
            if isinstance(props, (dict)) == False:
                props = json.loads(props)

            # Save properties
            for datum in props:
                value = props[datum]
                
                self.saveActiveInterlockProp(deviceid, datum, value)

            # Create transaction
            if self.transaction == None:
                self.conn.commit()

            return {'id': deviceid}

        except MySQLdb.Error as e:

            # Rollback changes
            if self.transaction == None:
                self.conn.rollback()

            self.logger.info('Error when saving active interlock device:\n%s (%d)' %(e.args[1], e.args[0]))
            raise MySQLError('Error when saving active interlock device:\n%s (%d)' %(e.args[1], e.args[0]))

    def updateDevice(self, aid_id, name = None, logic = None):
        '''
        Update device's name and logic
        
        :param aid_id: active interlock device id
        :type aid_id: int
        
        :param name: device name
        :type name: string
        
        :param logic: device logic name
        :type logic: string
        
        :return:
            True if everything is ok
        '''
        
        # Define query dict
        queryDict = {}
        whereDict = {}
        
        # Check if there is something to update
        if name == None and logic == None:
            raise ValueError("There is nothing to update!")
        
        # Check logic
        if logic != None:
            retrieveLogic = self.retrieveActiveInterlockLogic(logic)
            
            if len(retrieveLogic) == 0:
                raise ValueError("There is no logic (%s) in the database!" % logic)
            
            logicKeys = retrieveLogic.keys()
            logicObj = retrieveLogic[logicKeys[0]]
            queryDict['active_interlock_logic_id'] = logicObj['id']
        
        # Set where
        whereDict['active_interlock_device_id'] = aid_id
        
        # Set name
        if name != None:
            queryDict['device_name'] = name
            
        # Generate SQL
        sqlVals = _generateUpdateQuery('active_interlock_device', queryDict, None, None, whereDict)
        
        try:
            cur = self.conn.cursor()
            cur.execute(sqlVals[0], sqlVals[1])

            # Create transaction
            if self.transaction == None:
                self.conn.commit()
                
            return True
            
        except MySQLdb.Error as e:
            
            # Rollback changes
            if self.transaction == None:
                self.conn.rollback()
            
            self.logger.info('Error when updating active interlock device:\n%s (%d)' % (e.args[1], e.args[0]))
            raise MySQLError('Error when updating active interlock device:\n%s (%d)' % (e.args[1], e.args[0]))

    def deleteDevice(self, aid_id):
        '''
        Delete active interlock device by active interlock device id
        
        :param aid_id: active interlock device id
        :type aid_id: int
        
        :returns:
            True if everything is ok
        
        :Raises:
            MySQLError
        '''

        # Check id
        _checkParameter('device id', aid_id, "prim")
        
        # Delete properties
        sqlP = '''
        DELETE FROM active_interlock_prop WHERE
        active_interlock_device_id = %s
        '''
        
        # Delete device
        sqlD = '''
        DELETE FROM active_interlock_device
        WHERE active_interlock_device_id = %s
        '''
        
        try:
            cur = self.conn.cursor()
            cur.execute(sqlP, aid_id)
            cur.execute(sqlD, aid_id)

            # Create transaction
            if self.transaction == None:
                self.conn.commit()
                
            return True
            
        except MySQLdb.Error as e:
            
            # Rollback changes
            if self.transaction == None:
                self.conn.rollback()
            
            self.logger.info('Error while deleting active interlock device:\n%s (%d)' % (e.args[1], e.args[0]))
            raise MySQLError('Error while deleting active interlock device:\n%s (%d)' % (e.args[1], e.args[0]))

    def deleteActiveInterlock(self, status):
        '''
        Delete active interlock by active interlock status
        
        :param status: active interlock status
        :type status: int
        
        :returns:
            True if everything is ok
        
        :Raises:
            MySQLError
        '''
        
        # Get active interlock id with specific status
        ai = self.retrieveActiveInterlockHeader(status)
        aiKeys = ai.keys()
        
        # Check the length of the list
        if len(aiKeys) == 0:
            return {}
        
        aiObj = ai[aiKeys[0]]
        
        ai_id = aiObj['id']
        
        # Delete properties
        sqlP = '''
        DELETE FROM active_interlock_prop WHERE
        active_interlock_device_id IN (
            SELECT active_interlock_device_id
            FROM active_interlock_device
            WHERE active_interlock_id = %s
        );
        '''
        
        # Delete active interlock header
        sqlH = '''
        DELETE FROM active_interlock
        WHERE active_interlock_id = %s
        '''
        
        # Delete devices
        sqlD = '''
        DELETE FROM active_interlock_device
        WHERE active_interlock_id = %s
        '''
        
        try:
            cur = self.conn.cursor()
            cur.execute(sqlP, ai_id)
            cur.execute(sqlD, ai_id)
            cur.execute(sqlH, ai_id)

            # Create transaction
            if self.transaction == None:
                self.conn.commit()
                
            return True
            
        except MySQLdb.Error as e:
            
            # Rollback changes
            if self.transaction == None:
                self.conn.rollback()
            
            self.logger.info('Error while deleting active interlock:\n%s (%d)' % (e.args[1], e.args[0]))
            raise MySQLError('Error while deleting active interlock:\n%s (%d)' % (e.args[1], e.args[0]))

    def retrieveStatusInfo(self):
        '''
        Retrieve information about active interlock statuses. The returned Python dictionary will include the number of datasets in each status.
        
        :returns:
            Returned Python dictionary::
            
                {'status':
                    {
                        'status':, #int
                        'num':     #int
                    }
                }
        '''
        
        resdict = {}
        
        # Retrieve 0 status
        zero = self.retrieveActiveInterlockHeader(status=0)
        
        resdict[0] = {
            'status': 0,
            'num': len(zero)
        }
        
        # Retrieve 1 status
        one = self.retrieveActiveInterlockHeader(status=1)
        
        resdict[1] = {
            'status': 1,
            'num': len(one)
        }
        
        # Retrieve 2 status
        two = self.retrieveActiveInterlockHeader(status=2)
        
        resdict[2] = {
            'status': 2,
            'num': len(two)
        }
        
        # Retrieve 3 status
        three = self.retrieveActiveInterlockHeader(status=3)
        
        resdict[3] = {
            'status': 3,
            'num': len(three)
        }
        
        # Retrieve 4 status
        four = self.retrieveActiveInterlockHeader(status=4)
        
        resdict[4] = {
            'status': 4,
            'num': len(four)
        }
        
        return resdict

    def downloadActiveInterlock(self, status, modified_by):
        '''
        Retrieve complete dataset by status and set it to active if previous status is approved
        
        :param status: status of the active interlock we want to download
        :type status: int
        
        :param modified_by: who modified active interlock
        :type modified_by: string
        
        :return:
        
            Python dictionary::
        
             {'bm':{
                     bm data
                 },
              'id': {
                    id data
                },
              'logic': {
                    logic data
                }
             }
        '''
        
        resdict = {}
        
        header = self.retrieveActiveInterlockHeader(status)
        
        # Check if header exists
        if len(header) == 0:
            resdict['result'] = "No dataset available"
            return resdict
        
        headerKeys = header.keys()
        headerObj = header[headerKeys[0]]
        
        # Get bm devices
        bm = self.retrieveDevice(headerObj['id'], None, "*", "bm")
        resdict['bm'] = bm
        
        # Get id devices
        idDev = self.retrieveDevice(headerObj['id'], None, "*", "id")
        resdict['id'] = idDev
        
        # Get logic
        logic = self.retrieveActiveInterlockLogic("*")
        resdict['logic'] = logic
        
        # Update status
        if str(status) == "1":
            self.updateActiveInterlockStatus(None, 1, 2, modified_by)
        
        return resdict

    def retrieveActiveInterlockHeader(self, status=None, id=None, datefrom=None, dateto=None):
        '''
        Retrieve a data set according its saved time, status or id.
        
        :param status: Current status.
        :type status: int
        
        :param id: Id in the database.
        :type id: int
        
        :param datefrom: data saved after this time. Default is None, which means data from very beginning. It has format as **yyyy-MM-dd hh:mm:ss** since dates in MySql are represented with the format.
        :type datafrom: datetime
        
        :param dateto: data saved before this time. Default is None, which means data till current. It has format as **yyyy-MM-dd hh:mm:ss** since dates in MySql are represented with the format.
        :type datato: datetime
        
        :param withdata: get data set. Default is true, which means always gets data by default. Otherwise, only device names are retrieved for desired data set.
        :type withdata: boolean
        
        :Returns:
            Python dictionary::
        
             {'id': {
                     'status':,.
                     'id':,
                     'description':,
                     'created_by':,
                     'created_date':,
                     'modified_by':,
                     'modified_date':
                 }
             }
            
        :Raises: MySQLError, ValueError
        
        '''
        
        sql = '''
        select ai.active_interlock_id, ai.status, ai.description, 
        ai.created_by, ai.created_date, ai.modified_by, ai.modified_date
        from active_interlock ai
        where
        '''

        vals=[]
        
        # Check that status or id is set
        if status == None and id == None:
            raise ValueError("Status or id must be provided to retrieve active interlock header from the database!")
        
        # Append status
        if status != None:
            sqlVals = _checkWildcardAndAppend('ai.status', status, sql, vals)
            sql = sqlVals[0]
            vals = sqlVals[1]
            
        # Append id
        if id != None:
            sqlVals = _checkWildcardAndAppend('ai.active_interlock_id', id, sql, vals)
            sql = sqlVals[0]
            vals = sqlVals[1]
        
        # Append date from
        if datefrom != None:
            sql+= ' AND ai.created_date >= %s '
            vals.append(datefrom)
            
        # Append date to
        if dateto != None:
            sql+= ' AND ai.created_date <= %s '
            vals.append(dateto)
        
        try:
            # Execute sql
            cur=self.conn.cursor()
            cur.execute(sql, vals)
            res = cur.fetchall()
            
            resdict = {}
            
            # Generate return dictionary
            for r in res:
                tmp = {'status': r[1]}
                
                tmp['id'] = r[0]
                
                if r[2] != None:
                    tmp['description'] = r[2]
                
                if r[3] != None:
                    tmp['created_by'] = r[3]
                
                if r[4] != None:
                    tmp['created_date'] = r[4].strftime(self.returnDateFormat)
                
                if r[5] != None:
                    tmp['modified_by'] = r[5]
                
                if r[6] != None:
                    tmp['modified_date'] = r[6].strftime(self.returnDateFormat)

                resdict[r[0]] = tmp
    
            return resdict
            
        except MySQLdb.Error as e:
            self.logger.info('Error when fetching active interlock data set headers:\n%s (%d)' %(e.args[1], e.args[0]))
            raise MySQLError('Error when fetching active interlock data set headers:\n%s (%d)' %(e.args[1], e.args[0]))

    def saveActiveInterlockHeader(self, description=None, created_by=None):
        '''
        Save a new active interlock.
            
        :param description: comments or any other notes for this data set.
        :type description: str
        
        :param created_by: the person who set this data set.
        :type created_by: str
        
        :Returns: Active interlock internal id if saved successfully.
            
        :Raises: ValueError, MySQLError

        '''
        
        # Check for created by parameter
        _checkParameter('author', created_by)
        
        # Create property types if there are none
        #self.saveDeviceProperties()
        
        # Save header onformation of a active interlock data set
        sql = '''
        INSERT INTO active_interlock (created_date, status, created_by, description) VALUES (NOW(), 0, %s, %s)
        '''
        
        try:
            # Execute sql
            cur = self.conn.cursor()
            cur.execute(sql, (created_by, description))

            # Get last row id
            headerid = cur.lastrowid

            # Create transaction
            if self.transaction == None:
                self.conn.commit()

            return {'id': headerid}

        except MySQLdb.Error as e:

            # Rollback changes
            if self.transaction == None:
                self.conn.rollback()

            self.logger.info('Error when saving active interlock header:\n%s (%d)' %(e.args[1], e.args[0]))
            raise MySQLError('Error when saving active interlock header:\n%s (%d)' %(e.args[1], e.args[0]))

    def retrieveActiveInterlockPropType(self, name, unit=None, description=None):
        '''
        Each involved in active interlock system has some properties like offset, AIHOL/AIVOL, AIHAL/AIVAL, safe current, and so on.
        This method is to retrieve active interlock property type information with given name, unit, and/or description.
        
        Wildcast matching is supported with:
        
            - ``*`` for multiple characters match, 
            - ``?`` for single character match.

        :param name: property type name.
        :type name: str
        
        :param unit: unit of given property type.
        :type unit: str
        
        :param description: description of given property type.
        :type description: str
        
        :returns:
            
            A python dictionary is return with each field as an list which could be converted into a table. Its structure is as below::
            
                {'id: {'label':     , # str, columns's name
                     'id':          , # int, internal id of property type
                     'name':        , # str, active interlock property type name 
                     'unit':        , # str, active interlock property type unit
                     'description': , # str, property type description
                     'date':        , # datetime, when this entry was created
                    }
                }
        
        :raises: MySQLError, ValueError
        '''
        
        # Check name parameter
        _checkParameter('name', name)
        
        # Generate SQL statement
        vals = []
        sql = '''
        select active_interlock_prop_type_id, name, unit, description, created_date
        from active_interlock_prop_type where
        '''
        
        # Append name
        sqlVals = _checkWildcardAndAppend('name', name, sql, vals)

        # Append unit
        if unit != None:
            sqlVals = _checkWildcardAndAppend('unit', unit, sqlVals[0], sqlVals[1], 'AND')
            
        # Append description
        if description != None:
            sqlVals = _checkWildcardAndAppend('description', description, sqlVals[0], sqlVals[1], 'AND')
            
        try:
            # Execute SQL
            cur = self.conn.cursor()
            cur.execute(sqlVals[0], sqlVals[1])
            
            res = cur.fetchall()
            resdict = {}
            
            # Generate return dictionary
            for r in res:
                resdict[r[0]] = {
                    'id': r[0],
                    'name': r[1],
                    'unit': r[2],
                    'description': r[3],
                    'date': r[4].strftime(self.returnDateFormat)
                }

            return resdict
        
        except MySQLdb.Error as e:
            self.logger.info('Error when fetching active interlock property type:\n%s (%d)' %(e.args[1], e.args[0]))
            raise MySQLError('Error when fetching active interlock property type:\n%s (%d)' %(e.args[1], e.args[0]))
        
    def saveActiveInterlockPropType(self, name, unit=None, description=None):
        '''
        Each device involved in active interlock system has some properties like offset, AIHOL/AIVOL, AIHAL/AIVAL, safe current, and so on.
        This method is to save active interlock property type information with given name, unit, and/or description.
        
        The property name with given unit is unique in the database. It allows user to reuse a property type name, but given it 
        a different unit.
        
        :param name: property type name.
        :type name: str
        
        :param unit: unit of given property type.
        :type unit: str
        
        :param description: description of given property type.
        :type description: str
        
        :returns:
            Python dictionary::
            
                {'id': internal property type id}
            
        :raises: MySQLError, ValueError
        '''
        
        # Check name parameter
        _checkParameter('name', name)
        
        # Try to retrieve existing property type
        existingPropType = self.retrieveActiveInterlockPropType(name, unit=unit)
        
        if len(existingPropType):
            raise ValueError("Active interlock property type (%s) with unit (%s) already exists in the database!" % (name, unit));

        sql = '''
        insert into active_interlock_prop_type
        (name, unit, description, created_date)
        values (%s, %s, %s, now())
        '''
        try:
            cur = self.conn.cursor()
            cur.execute(sql, (name, unit, description))
            
            # Get last row id
            proptypeid = cur.lastrowid
            
            # Create transaction
            if self.transaction == None:
                self.conn.commit()
                
            return {'id': proptypeid}
                
        except MySQLError as e:
            
            # Rollback changes
            if self.transaction == None:
                self.conn.rollback()
            
            self.logger.info('Error when saving active interlock property type:\n%s (%d)' %(e.args[1], e.args[0]))
            raise MySQLError('Error when saving active interlock property type:\n%s (%d)' %(e.args[1], e.args[0]))
            
    def isLogicUsed(self, logic):
        '''
        Retrieve the number of uses of specific logic
        
        :param logic: name of the logic
        :type logic: str
        
        :return:
            Python dictionary::
            
                {'num': usage count}
        '''
        
        # Check logic parameter
        _checkParameter('logic', logic)
        
        # Generate SQL
        vals = []
        sql = '''
        SELECT count(active_interlock_device_id) as num_used
        FROM active_interlock_device aid
        LEFT JOIN active_interlock_logic ail ON(aid.active_interlock_logic_id = ail.active_interlock_logic_id)
        WHERE
        '''
        
        # Append logic
        sqlVals = _checkWildcardAndAppend('ail.name', logic, sql, vals)
        
        try:
            # Execute SQL
            cur = self.conn.cursor()
            cur.execute(sqlVals[0], sqlVals[1])
            res = cur.fetchone()
            resdict = {'num': res[0]}
            
            return resdict
            
        except MySQLdb.Error as e:
            self.logger.info('Error when fetching number of occaisons logic is used:\n%s (%d)' %(e.args[1], e.args[0]))
            raise MySQLError('Error when fetching number of occaisons logic is used:\n%s (%d)' %(e.args[1], e.args[0]))
    
    def retrieveActiveInterlockLogic(self, name, shape=None, logic=None, status=None):
        '''
        Retrieve logic information according given search constrains.
        Active interlock envelop name has to be provided as a minimum requirement for this function.
        
        Wildcast matching is supported for name and shape with:
        
            - ``*`` for multiple characters match, 
            - ``?`` for single character match.

        Wildcast is not supported for logic since the * is a math symbol.

        :param name: active interlock envelop name.
        :type name: str
        
        :param shape: active interlock shape name in phase space.
        :type shape: str
        
        :param logic: active interlock logic.
        :type logic: str
        
        :param status: status of the logic
        :type status: int
        
        :returns:
            
            A python dictionary is return with each field as an list which could be converted into a table. Its structure is as below::
            
                {'id':
                    {'label':          , # str, column's name
                     'id':             , # int, internal id of active interlock logic
                     'name':           , # str, name of active interlock envelop 
                     'shape':          , # str, allowed envelop shape in phase space
                     'logic':          , # str, logic expression
                     'code':           , # int, logic code for hardware convenience
                     'status':         , # int, satus of the logic
                     'created_by':     , # str, who created this entry
                     'created_date':   , # datetime, when this entry was created
                     'num':            , # int, usage count of this logic
                    }
                }
        
        :raises: MySQLError, ValueError
        '''
        
        # Check name paramater
        _checkParameter('name', name)
        
        # Generate SQL
        vals = []
        sql = '''
        select active_interlock_logic_id, name, shape, logic, logic_code, status, created_by, created_date
        from active_interlock_logic where
        '''
        
        # Append name
        sqlVals = _checkWildcardAndAppend('name', name, sql, vals)
        sql = sqlVals[0]
        vals = sqlVals[1]

        # Append shape
        if shape != None:
            sqlVals = _checkWildcardAndAppend('shape', shape, sql, vals, 'AND')
            sql = sqlVals[0]
            vals = sqlVals[1]
            
        # Append logic
        if logic != None:
            # wildmatch is supported for logic since the * is a math symbol.
            sql += ' AND logic = %s '
            vals.append(logic)
        
        # Append status
        if status != None:
            sqlVals = _checkWildcardAndAppend('status', status, sql, vals, 'AND')
            sql = sqlVals[0]
            vals = sqlVals[1]
        
        try:
            # Execute SQL
            cur = self.conn.cursor()
            cur.execute(sql, vals)
            res = cur.fetchall()
            resdict = {}
            
            # Generate return dictionary
            for r in res:
                resdict[r[0]] = {
                    'id': r[0],
                    'name': r[1],
                    'shape': r[2],
                    'logic': r[3],
                    'code': r[4],
                    'status': r[5],
                    'created_by': r[6],
                    'created_date': r[7].strftime(self.returnDateFormat)
                }
                
                # Get and append usage
                usage = self.isLogicUsed(r[1])
                resdict[r[0]]['num'] = usage['num']

            return resdict
            
        except MySQLdb.Error as e:
            self.logger.info('Error when fetching active interlock logic:\n%s (%d)' %(e.args[1], e.args[0]))
            raise MySQLError('Error when fetching active interlock logic:\n%s (%d)' %(e.args[1], e.args[0]))
    
    def saveActiveInterlockLogic(self, name, shape=None, logic=None, code=None, created_by=None):
        '''
        Save logic information for active interlock system.
        The time is automatically captured when the data is saved into RDB.
        
        It checks whether given envelop name with given phase space shape and logic exists. If yes, it raises a ValueError exception.
        
        :param name: active interlock envelop name
        :type name: str
        
        :param shape: active interlock shape name in phase space
        :type shape: str
        
        :param logic: active interlock logic expression
        :type logic: str
        
        :param code: logic algorithm encoding code for hardware convenience
        :type code: int

        :param created_by: who creates this data set
        :type created_by: str
            
        :returns:
            Returned Python dictionary::
            
                {'id': internal id of active interlock logic}
                
        :Raises: ValueError, Exception
        '''
        
        # here logic code should be configured in system configure file, and user configurable.
        # allowed logic code should be checked here.
        # It will be added in next implementation.
        
        # Check name parameter
        _checkParameter('name', name)
        
        existingLogic = self.retrieveActiveInterlockLogic(name, shape=shape, logic=logic)
        
        if len(existingLogic):
            raise ValueError("Active interlock logic (%s) already exists in the database!" % name);

        # Generate SQL statement
        sql = '''
        insert into active_interlock_logic
        (name, shape, logic, logic_code, created_by, status, created_date)
        values
        (%s, %s, %s, %s, %s, 2, now())
        '''

        try:
            # Execute SQL
            cur=self.conn.cursor()
            cur.execute(sql, (name, shape, logic, code, created_by))
            
            # Return last row id
            logicid = cur.lastrowid
            
            # Create transaction
            if self.transaction == None:
                self.conn.commit()
                
            return {'id': logicid}
                
        except Exception as e:
            
            # Rollback changes
            if self.transaction == None:
                self.conn.rollback()
            
            self.logger.info('Error when saving active interlock logic:\n%s (%d)' %(e.args[1], e.args[0]))
            raise MySQLError('Error when saving active interlock logic:\n%s (%d)' %(e.args[1], e.args[0]))

    def updateActiveInterlockLogic(self, id, name=None, shape=None, logic=None, code=None, status=None):
        '''
        Save logic information for active interlock system.
        The time is automatically captured when the data is saved into RDB.
        
        It checks whether given envelop name with given phase space shape and logic exists. If yes, it raises a ValueError exception.
        
        Currently implementation assumes that an active interlock envelop is for a particular shap, which is unique globally. 
        If logic is changed, a new name should be defined.
        
        :param id: active interlock envelop id
        :type id: int
        
        :param name: active interlock envelop name
        :type name: str
        
        :param shape: active interlock shape name in phase space
        :type shape: str
        
        :param logic: active interlock logic expression
        :type logic: str
        
        :param code: logic algorithm encoding code for hardware convenience
        :type code: int
            
        :returns: True if everything is ok
                
        :Raises: ValueError, Exception
        '''
        
        # Define query dict
        queryDict = {}
        whereDict = {}
    
        # Check id parameter
        _checkParameter('id', id, "prim")
        whereDict['active_interlock_logic_id'] = id
        
        # Set status
        if status != None:
            queryDict['status'] = status
            
        else:
            queryDict['status'] = 2
        
        # Set name parameter
        if name != None:
            queryDict['name'] = name
        
        # Set shape parameter
        if shape != None:
            queryDict['shape'] = shape
        
        # Set logic parameter
        if logic != None:
            queryDict['logic'] = logic
            
        # Set code parameter
        if code != None:
            queryDict['logic_code'] = code
            
        # Generate SQL
        sqlVals = _generateUpdateQuery('active_interlock_logic', queryDict, None, None, whereDict)
        
        try:
            # Update logic
            cur = self.conn.cursor()
            cur.execute(sqlVals[0], sqlVals[1])
            
            # Create transactions
            if self.transaction == None:
                self.conn.commit()
                
            return True
        
        except Exception as e:
            
            # Rollback changes
            if self.transaction == None:
                self.conn.rollback()

            self.logger.info('Error when updating active interlock logic:\n%s (%d)' %(e.args[1], e.args[0]))
            raise MySQLError('Error when updating active interlock logic:\n%s (%d)' %(e.args[1], e.args[0]))

    def deleteActiveInterlockLogic(self, logic_id):
        '''
        Delete active interlock logic by active interlock logic id
        
        :param logic_id: active interlock logic id
        :type logic_id: int
        
        :returns:
            True if everything went ok
        
        :Raises:
            MySQLError
        '''

        # Check id
        _checkParameter('logic id', logic_id, "prim")
        
        # Delete logic
        sqlL = '''
        DELETE FROM active_interlock_logic
        WHERE active_interlock_logic_id = %s
        '''
        
        try:
            cur = self.conn.cursor()
            cur.execute(sqlL, logic_id)

            # Create transaction
            if self.transaction == None:
                self.conn.commit()
                
            return True
            
        except MySQLdb.Error as e:
            
            # Rollback changes
            if self.transaction == None:
                self.conn.rollback()
            
            self.logger.info('Error while deleting active interlock logic:\n%s (%d)' % (e.args[1], e.args[0]))
            raise MySQLError('Error while deleting active interlock logic:\n%s (%d)' % (e.args[1], e.args[0]))<|MERGE_RESOLUTION|>--- conflicted
+++ resolved
@@ -641,10 +641,6 @@
         
         # Append definition
         sqlVals = _checkWildcardAndAppend('aid.definition', definition, sqlVals[0], sqlVals[1], 'AND')
-<<<<<<< HEAD
-=======
-        #print sqlVals
->>>>>>> 37183dec
         
         try:
             # Execute sql
